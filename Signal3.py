--- conflicted
+++ resolved
@@ -385,7 +385,6 @@
             else:
                 sell_alerts.append(line)
 
-<<<<<<< HEAD
     logger.info(f"Total buy tickers collected: {len(buy_tickers)}")
 
     if buy_tickers:
@@ -461,9 +460,6 @@
                 logger.info(f"Saved 7-week put option data with metrics to {puts_file}")
             except Exception as e:
                 logger.error(f"Failed to save put data for {buy_symbol}: {e}")
-=======
-    return buy_tickers, buy_alerts, sell_alerts, failed_tickers
->>>>>>> b19ad967
 
     return buy_tickers, buy_alerts, sell_alerts, failed_tickers
 
@@ -518,13 +514,9 @@
     new_buys = set(all_buy_tickers) - previous_buys
 
     if new_buys or all_sell_alerts:
-<<<<<<< HEAD
         email_body = format_email_body_clean(all_buy_alerts, all_sell_alerts)
         logger.info(f"Sending email with {len(new_buys)} new buys after {retry_count} attempts")
-=======
-        email_body = format_email_body(all_buy_alerts, all_sell_alerts)
-        logger.info("Sending email with %d new buys (per-ticker retries)", len(new_buys))
->>>>>>> b19ad967
+
         print(email_body)
         send_email("StockHome Trading Alerts (per-ticker retries)", email_body)
         save_buys(args.email_type, previous_buys.union(new_buys))
